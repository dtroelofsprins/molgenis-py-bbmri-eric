# Changelog

## Version 1.1.1 (development)
<<<<<<< HEAD
- Change PID format to use a random 12 digit hexadecimal number (example: 6ed7-328b-2793)
- Introduced a DummyPidService to test publishing without interacting with a Handle server
=======
- Fixed issue #35 References to EU networks and persons don't pass validation
- Fixed issue #41 Rows of node EU are overwritten by other nodes that reference them
>>>>>>> 800adb45

## Version 1.1.0

- Persistent Identifiers (PIDs) for biobanks
  - New biobanks are automatically assigned a PID
  - Biobank name changes are reflected in its PID record
  - Removal of a biobank is reflected in its PID record
- Removed command-line "eric" command
- Fixed issue #42 ID validation should not allow @ and .
- Fixed issue #43 Current ID validation results in false-positive invalid IDs

## Version 1.0.4

- Fixed issue #36 Deleted rows from a staging area are not deleted from the published ERIC tables
- Fixed issue #38 Parent and sub collections are empty in the ERIC collections table
- Fixed an issue where references were not validated correctly

## Version 1.0.3

- Fixed critical error when running on Python 3.6 or lower

## Version 1.0.2

- Fixed support for Python 3.6 by including the [dataclasses backport](https://pypi.org/project/dataclasses/)

## Version 1.0.1

- Adds library and command line tool for staging, validating, enriching and publishing national nodes of BBMRI-ERIC<|MERGE_RESOLUTION|>--- conflicted
+++ resolved
@@ -1,13 +1,10 @@
 # Changelog
 
-## Version 1.1.1 (development)
-<<<<<<< HEAD
+## Version 1.2.0 (development)
 - Change PID format to use a random 12 digit hexadecimal number (example: 6ed7-328b-2793)
 - Introduced a DummyPidService to test publishing without interacting with a Handle server
-=======
 - Fixed issue #35 References to EU networks and persons don't pass validation
 - Fixed issue #41 Rows of node EU are overwritten by other nodes that reference them
->>>>>>> 800adb45
 
 ## Version 1.1.0
 
